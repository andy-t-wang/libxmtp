use std::{
    collections::HashMap,
    mem::Discriminant,
    sync::{
        atomic::{AtomicUsize, Ordering},
        Arc,
    },
};

use futures::{
    stream::{self, FuturesUnordered, StreamExt},
    Future,
};
use openmls::{
    credentials::errors::BasicCredentialError,
    framing::{MlsMessageBodyIn, MlsMessageIn},
    group::GroupEpoch,
    messages::Welcome,
    prelude::tls_codec::{Deserialize, Error as TlsCodecError, Serialize},
};
use openmls_traits::OpenMlsProvider;
use prost::EncodeError;
use thiserror::Error;
use tokio::sync::broadcast;

use xmtp_cryptography::signature::{sanitize_evm_addresses, AddressValidationError};
use xmtp_id::{
    associations::{
        builder::{SignatureRequest, SignatureRequestError},
        AssociationError, AssociationState, SignatureError,
    },
    scw_verifier::{RpcSmartContractWalletVerifier, SmartContractSignatureVerifier},
    InboxId,
};

use xmtp_proto::xmtp::mls::api::v1::{
    welcome_message::{Version as WelcomeMessageVersion, V1 as WelcomeMessageV1},
    GroupMessage, WelcomeMessage,
};

use crate::{
    api::ApiClientWrapper,
    groups::{
        group_permissions::PolicySet, validated_commit::CommitValidationError, GroupError,
        GroupMetadataOptions, IntentError, MlsGroup,
    },
    identity::{parse_credential, Identity, IdentityError},
    identity_updates::{load_identity_updates, IdentityUpdateError},
    mutex_registry::MutexRegistry,
    retry::Retry,
    retry_async, retryable,
    storage::{
        consent_record::{ConsentState, ConsentType, StoredConsentRecord},
        db_connection::DbConnection,
        group::{GroupMembershipState, StoredGroup},
        group_message::StoredGroupMessage,
        refresh_state::EntityKind,
        sql_key_store, EncryptedMessageStore, StorageError,
    },
    subscriptions::LocalEvents,
    verified_key_package_v2::{KeyPackageVerificationError, VerifiedKeyPackageV2},
    xmtp_openmls_provider::XmtpOpenMlsProvider,
    Fetch, XmtpApi,
};

/// Which network the Client is connected to
#[derive(Clone, Copy, Default, Debug)]
pub enum Network {
    Local(&'static str),
    #[default]
    Dev,
    Prod,
}

#[derive(Debug, Error)]
pub enum ClientError {
    #[error(transparent)]
    AddressValidation(#[from] AddressValidationError),
    #[error("could not publish: {0}")]
    PublishError(String),
    #[error("storage error: {0}")]
    Storage(#[from] StorageError),
    #[error("dieselError: {0}")]
    Diesel(#[from] diesel::result::Error),
    #[error("Query failed: {0}")]
    QueryError(#[from] xmtp_proto::api_client::Error),
    #[error("API error: {0}")]
    Api(#[from] crate::api::WrappedApiError),
    #[error("identity error: {0}")]
    Identity(#[from] crate::identity::IdentityError),
    #[error("TLS Codec error: {0}")]
    TlsError(#[from] TlsCodecError),
    #[error("key package verification: {0}")]
    KeyPackageVerification(#[from] KeyPackageVerificationError),
    #[error("syncing errors: {0:?}")]
    SyncingError(Vec<MessageProcessingError>),
    #[error("Stream inconsistency error: {0}")]
    StreamInconsistency(String),
    #[error("Association error: {0}")]
    Association(#[from] AssociationError),
    #[error("signature validation error: {0}")]
    SignatureValidation(#[from] SignatureError),
    #[error(transparent)]
    IdentityUpdate(#[from] IdentityUpdateError),
    #[error(transparent)]
    SignatureRequest(#[from] SignatureRequestError),
    // the box is to prevent infinite cycle between client and group errors
    #[error(transparent)]
    Group(Box<GroupError>),
    #[error("generic:{0}")]
    Generic(String),
}

impl From<GroupError> for ClientError {
    fn from(err: GroupError) -> ClientError {
        ClientError::Group(Box::new(err))
    }
}

impl crate::retry::RetryableError for ClientError {
    fn is_retryable(&self) -> bool {
        match self {
            ClientError::Group(group_error) => retryable!(group_error),
            ClientError::Diesel(diesel_error) => retryable!(diesel_error),
            ClientError::Api(api_error) => retryable!(api_error),
            ClientError::Storage(storage_error) => retryable!(storage_error),
            ClientError::Generic(err) => err.contains("database is locked"),
            _ => false,
        }
    }
}

/// An enum of errors that can occur when reading and processing a message off the network
#[derive(Debug, Error)]
pub enum MessageProcessingError {
    #[error("[{0}] already processed")]
    AlreadyProcessed(u64),
    #[error("diesel error: {0}")]
    Diesel(#[from] diesel::result::Error),
    #[error("[{message_time_ns:?}] invalid sender with credential: {credential:?}")]
    InvalidSender {
        message_time_ns: u64,
        credential: Vec<u8>,
    },
    #[error("invalid payload")]
    InvalidPayload,
    #[error(transparent)]
    Identity(#[from] IdentityError),
    #[error("openmls process message error: {0}")]
    OpenMlsProcessMessage(#[from] openmls::prelude::ProcessMessageError),
    #[error("merge staged commit: {0}")]
    MergeStagedCommit(#[from] openmls::group::MergeCommitError<sql_key_store::SqlKeyStoreError>),
    #[error(
        "no pending commit to merge. group epoch is {group_epoch:?} and got {message_epoch:?}"
    )]
    NoPendingCommit {
        message_epoch: GroupEpoch,
        group_epoch: GroupEpoch,
    },
    #[error("intent error: {0}")]
    Intent(#[from] IntentError),
    #[error("storage error: {0}")]
    Storage(#[from] crate::storage::StorageError),
    #[error("TLS Codec error: {0}")]
    TlsError(#[from] TlsCodecError),
    #[error("unsupported message type: {0:?}")]
    UnsupportedMessageType(Discriminant<MlsMessageBodyIn>),
    #[error("commit validation")]
    CommitValidation(#[from] CommitValidationError),
    #[error("codec")]
    Codec(#[from] crate::codecs::CodecError),
    #[error("encode proto: {0}")]
    EncodeProto(#[from] EncodeError),
    #[error("epoch increment not allowed")]
    EpochIncrementNotAllowed,
    #[error("Welcome processing error: {0}")]
    WelcomeProcessing(String),
    #[error("wrong credential type")]
    WrongCredentialType(#[from] BasicCredentialError),
    #[error("proto decode error: {0}")]
    DecodeError(#[from] prost::DecodeError),
    #[error("clear pending commit error: {0}")]
    ClearPendingCommit(#[from] sql_key_store::SqlKeyStoreError),
    #[error(transparent)]
    Group(#[from] Box<GroupError>),
    #[error("Serialization/Deserialization Error {0}")]
    Serde(#[from] serde_json::Error),
    #[error("generic:{0}")]
    Generic(String),
    #[error("intent is missing staged_commit field")]
    IntentMissingStagedCommit,
}

impl crate::retry::RetryableError for MessageProcessingError {
    fn is_retryable(&self) -> bool {
        match self {
            Self::Group(group_error) => retryable!(group_error),
            Self::Identity(identity_error) => retryable!(identity_error),
            Self::OpenMlsProcessMessage(err) => retryable!(err),
            Self::MergeStagedCommit(err) => retryable!(err),
            Self::Diesel(diesel_error) => retryable!(diesel_error),
            Self::Storage(s) => retryable!(s),
            Self::Generic(err) => err.contains("database is locked"),
            _ => false,
        }
    }
}

impl From<String> for ClientError {
    fn from(value: String) -> Self {
        Self::Generic(value)
    }
}

impl From<&str> for ClientError {
    fn from(value: &str) -> Self {
        Self::Generic(value.to_string())
    }
}

/// Clients manage access to the network, identity, and data store
#[derive(Debug)]
pub struct Client<ApiClient> {
    pub(crate) api_client: ApiClientWrapper<ApiClient>,
    pub(crate) context: Arc<XmtpMlsLocalContext>,
    #[cfg(feature = "message-history")]
    pub(crate) history_sync_url: Option<String>,
    pub(crate) local_events: broadcast::Sender<LocalEvents>,
}

/// The local context a XMTP MLS needs to function:
/// - Sqlite Database
/// - Identity for the User
#[derive(Debug)]
pub struct XmtpMlsLocalContext {
    /// XMTP Identity
    pub(crate) identity: Identity,
    /// XMTP Local Storage
    pub(crate) store: EncryptedMessageStore,
    pub(crate) mutexes: MutexRegistry,
}

impl XmtpMlsLocalContext {
    /// The installation public key is the primary identifier for an installation
    pub fn installation_public_key(&self) -> Vec<u8> {
        self.identity.installation_keys.to_public_vec()
    }

    /// Get the account address of the blockchain account associated with this client
    pub fn inbox_id(&self) -> InboxId {
        self.identity.inbox_id().clone()
    }

    /// Get sequence id, may not be consistent with the backend
    pub fn inbox_sequence_id(&self, conn: &DbConnection) -> Result<i64, StorageError> {
        self.identity.sequence_id(conn)
    }

    /// Pulls a new database connection and creates a new provider
    pub fn mls_provider(&self) -> Result<XmtpOpenMlsProvider, ClientError> {
        Ok(self.store.conn()?.into())
    }

    /// Integrators should always check the `signature_request` return value of this function before calling [`register_identity`](Self::register_identity).
    /// If `signature_request` returns `None`, then the wallet signature is not required and [`register_identity`](Self::register_identity) can be called with None as an argument.
    pub fn signature_request(&self) -> Option<SignatureRequest> {
        self.identity.signature_request()
    }
}

impl<ApiClient> Client<ApiClient>
where
    ApiClient: XmtpApi,
{
    /// Create a new client with the given network, identity, and store.
    /// It is expected that most users will use the [`ClientBuilder`](crate::builder::ClientBuilder) instead of instantiating
    /// a client directly.
    pub fn new(
        api_client: ApiClientWrapper<ApiClient>,
        identity: Identity,
        store: EncryptedMessageStore,
        #[cfg(feature = "message-history")] history_sync_url: Option<String>,
    ) -> Self {
        let context = XmtpMlsLocalContext {
            identity,
            store,
            mutexes: MutexRegistry::new(),
        };
        let (tx, _) = broadcast::channel(10);
        Self {
            api_client,
            context: Arc::new(context),
            #[cfg(feature = "message-history")]
            history_sync_url,
            local_events: tx,
        }
    }

    pub fn installation_public_key(&self) -> Vec<u8> {
        self.context.installation_public_key()
    }

    pub fn inbox_id(&self) -> String {
        self.context.inbox_id()
    }

    /// Pulls a connection and creates a new MLS Provider
    pub fn mls_provider(&self) -> Result<XmtpOpenMlsProvider, ClientError> {
        self.context.mls_provider()
    }

    pub async fn find_inbox_id_from_address(
        &self,
        address: String,
    ) -> Result<Option<String>, ClientError> {
        let results = self
            .find_inbox_ids_from_addresses(vec![address.clone()])
            .await?;
        if let Some(first_result) = results.into_iter().next() {
            Ok(first_result)
        } else {
            Ok(None)
        }
    }

    pub async fn find_inbox_ids_from_addresses(
        &self,
        addresses: Vec<String>,
    ) -> Result<Vec<Option<String>>, ClientError> {
        let sanitized_addresses = sanitize_evm_addresses(addresses.clone())?;
        let mut results = self
            .api_client
            .get_inbox_ids(sanitized_addresses.clone())
            .await?;
        let inbox_ids: Vec<Option<String>> = sanitized_addresses
            .into_iter()
            .map(|address| results.remove(&address))
            .collect();

        Ok(inbox_ids)
    }

    /// Get sequence id, may not be consistent with the backend
    pub fn inbox_sequence_id(&self, conn: &DbConnection) -> Result<i64, StorageError> {
        self.context.inbox_sequence_id(conn)
    }

    pub async fn inbox_state(
        &self,
        refresh_from_network: bool,
    ) -> Result<AssociationState, ClientError> {
        let conn = self.store().conn()?;
        let inbox_id = self.inbox_id();
        if refresh_from_network {
            load_identity_updates(&self.api_client, &conn, vec![inbox_id.clone()]).await?;
        }
        let state = self.get_association_state(&conn, inbox_id, None).await?;
        Ok(state)
    }

    // set the consent record in the database
    // if the consent record is an address also set the inboxId
    pub async fn set_consent_states(
        &self,
        mut records: Vec<StoredConsentRecord>,
    ) -> Result<(), ClientError> {
        let conn = self.store().conn()?;

        let mut new_records = Vec::new();
        let mut addresses_to_lookup = Vec::new();
        let mut record_indices = Vec::new();

        for (index, record) in records.iter().enumerate() {
            if record.entity_type == ConsentType::Address {
                addresses_to_lookup.push(record.entity.clone());
                record_indices.push(index);
            }
        }

        let inbox_ids = self
            .find_inbox_ids_from_addresses(addresses_to_lookup)
            .await?;

        for (i, inbox_id_opt) in inbox_ids.into_iter().enumerate() {
            if let Some(inbox_id) = inbox_id_opt {
                let record = &records[record_indices[i]];
                new_records.push(StoredConsentRecord::new(
                    ConsentType::InboxId,
                    record.state,
                    inbox_id,
                ));
            }
        }

        records.extend(new_records);
        conn.insert_or_replace_consent_records(records)?;

        Ok(())
    }

    // get the consent record from the database
    // if the consent record is an address also get the inboxId instead
    pub async fn get_consent_state(
        &self,
        entity_type: ConsentType,
        entity: String,
    ) -> Result<ConsentState, ClientError> {
        let conn = self.store().conn()?;
        let record = if entity_type == ConsentType::Address {
            if let Some(inbox_id) = self.find_inbox_id_from_address(entity.clone()).await? {
                conn.get_consent_record(inbox_id, ConsentType::InboxId)?
            } else {
                conn.get_consent_record(entity, entity_type)?
            }
        } else {
            conn.get_consent_record(entity, entity_type)?
        };

        match record {
            Some(rec) => Ok(rec.state),
            None => Ok(ConsentState::Unknown),
        }
    }

    pub fn store(&self) -> &EncryptedMessageStore {
        &self.context.store
    }

    pub fn release_db_connection(&self) -> Result<(), ClientError> {
        let store = &self.context.store;
        store.release_connection()?;
        Ok(())
    }

    pub fn reconnect_db(&self) -> Result<(), ClientError> {
        self.context.store.reconnect()?;
        Ok(())
    }

    pub fn identity(&self) -> &Identity {
        &self.context.identity
    }

    pub fn context(&self) -> &Arc<XmtpMlsLocalContext> {
        &self.context
    }

    // TODO:nm Replace with real implementation
    pub fn smart_contract_signature_verifier(&self) -> Box<dyn SmartContractSignatureVerifier> {
        let scw_verifier = RpcSmartContractWalletVerifier::new("http://www.fake.com".to_string());
        Box::new(scw_verifier)
    }

    /// Create a new group with the default settings
    pub fn create_group(
        &self,
        permissions_policy_set: Option<PolicySet>,
        opts: GroupMetadataOptions,
    ) -> Result<MlsGroup, ClientError> {
        log::info!("creating group");

        let group = MlsGroup::create_and_insert(
            self.context.clone(),
            GroupMembershipState::Allowed,
            permissions_policy_set.unwrap_or_default(),
            opts,
        )?;

        // notify any streams of the new group
        let _ = self.local_events.send(LocalEvents::NewGroup(group.clone()));

        Ok(group)
    }

    pub async fn create_group_with_members(
        &self,
        account_addresses: Vec<String>,
        permissions_policy_set: Option<PolicySet>,
        opts: GroupMetadataOptions,
    ) -> Result<MlsGroup, ClientError> {
        log::info!("creating group");

        let group = MlsGroup::create_and_insert(
            self.context.clone(),
            GroupMembershipState::Allowed,
            permissions_policy_set.unwrap_or_default(),
            opts,
        )?;

        group.add_members(self, account_addresses).await?;

        // notify any streams of the new group
        let _ = self.local_events.send(LocalEvents::NewGroup(group.clone()));

        Ok(group)
    }

    #[cfg(feature = "message-history")]
    pub(crate) fn create_sync_group(&self) -> Result<MlsGroup, ClientError> {
        log::info!("creating sync group");
        let sync_group = MlsGroup::create_and_insert_sync_group(self.context.clone())?;

        Ok(sync_group)
    }

    /// Look up a group by its ID
    /// Returns a [`MlsGroup`] if the group exists, or an error if it does not
    pub fn group(&self, group_id: Vec<u8>) -> Result<MlsGroup, ClientError> {
        let conn = &mut self.store().conn()?;
        let stored_group: Option<StoredGroup> = conn.fetch(&group_id)?;
        match stored_group {
            Some(group) => Ok(MlsGroup::new(
                self.context.clone(),
                group.id,
                group.created_at_ns,
            )),
            None => Err(ClientError::Storage(StorageError::NotFound(format!(
                "group {}",
                hex::encode(group_id)
            )))),
        }
    }

    /// Look up a message by its ID
    /// Returns a [`StoredGroupMessage`] if the message exists, or an error if it does not
    pub fn message(&self, message_id: Vec<u8>) -> Result<StoredGroupMessage, ClientError> {
        let conn = &mut self.store().conn()?;
        let message = conn.get_group_message(&message_id)?;
        match message {
            Some(message) => Ok(message),
            None => Err(ClientError::Storage(StorageError::NotFound(format!(
                "message {}",
                hex::encode(message_id)
            )))),
        }
    }

    /// Query for groups with optional filters
    ///
    /// Filters:
    /// - allowed_states: only return groups with the given membership states
    /// - created_after_ns: only return groups created after the given timestamp (in nanoseconds)
    /// - created_before_ns: only return groups created before the given timestamp (in nanoseconds)
    /// - limit: only return the first `limit` groups
    pub fn find_groups(
        &self,
        allowed_states: Option<Vec<GroupMembershipState>>,
        created_after_ns: Option<i64>,
        created_before_ns: Option<i64>,
        limit: Option<i64>,
    ) -> Result<Vec<MlsGroup>, ClientError> {
        Ok(self
            .store()
            .conn()?
            .find_groups(allowed_states, created_after_ns, created_before_ns, limit)?
            .into_iter()
            .map(|stored_group| {
                MlsGroup::new(
                    self.context.clone(),
                    stored_group.id,
                    stored_group.created_at_ns,
                )
            })
            .collect())
    }

    /// Upload a Key Package to the network and publish the signed identity update
    /// from the provided SignatureRequest
    pub async fn register_identity(
        &self,
        signature_request: SignatureRequest,
    ) -> Result<(), ClientError> {
        log::info!("registering identity");
        // Register the identity before applying the signature request
        let provider: XmtpOpenMlsProvider = self.store().conn()?.into();

        self.identity()
            .register(&provider, &self.api_client)
            .await?;

        self.apply_signature_request(signature_request).await?;

        Ok(())
    }

    /// Upload a new key package to the network replacing an existing key package
    /// This is expected to be run any time the client receives new Welcome messages
    pub async fn rotate_key_package(&self) -> Result<(), ClientError> {
        let provider: XmtpOpenMlsProvider = self.store().conn()?.into();

        let kp = self.identity().new_key_package(&provider)?;
        let kp_bytes = kp.tls_serialize_detached()?;
        self.api_client.upload_key_package(kp_bytes, true).await?;

        Ok(())
    }

    pub(crate) async fn query_group_messages(
        &self,
        group_id: &Vec<u8>,
        conn: &DbConnection,
    ) -> Result<Vec<GroupMessage>, ClientError> {
        let id_cursor = conn.get_last_cursor_for_id(group_id, EntityKind::Group)?;

        let welcomes = self
            .api_client
            .query_group_messages(group_id.clone(), Some(id_cursor as u64))
            .await?;

        Ok(welcomes)
    }

    pub(crate) async fn query_welcome_messages(
        &self,
        conn: &DbConnection,
    ) -> Result<Vec<WelcomeMessage>, ClientError> {
        let installation_id = self.installation_public_key();
        let id_cursor = conn.get_last_cursor_for_id(&installation_id, EntityKind::Welcome)?;

        let welcomes = self
            .api_client
            .query_welcome_messages(installation_id, Some(id_cursor as u64))
            .await?;

        Ok(welcomes)
    }

    #[tracing::instrument(level = "trace", skip_all)]
    pub(crate) async fn get_key_packages_for_installation_ids(
        &self,
        installation_ids: Vec<Vec<u8>>,
    ) -> Result<Vec<VerifiedKeyPackageV2>, ClientError> {
        let key_package_results = self.api_client.fetch_key_packages(installation_ids).await?;

        let mls_provider = self.mls_provider()?;
        Ok(key_package_results
            .values()
            .map(|bytes| VerifiedKeyPackageV2::from_bytes(mls_provider.crypto(), bytes.as_slice()))
            .collect::<Result<_, _>>()?)
    }

    pub(crate) async fn process_for_id<Fut, ProcessingFn, ReturnValue>(
        &self,
        entity_id: &Vec<u8>,
        entity_kind: EntityKind,
        cursor: u64,
        process_envelope: ProcessingFn,
    ) -> Result<ReturnValue, MessageProcessingError>
    where
        Fut: Future<Output = Result<ReturnValue, MessageProcessingError>>,
        ProcessingFn: FnOnce(XmtpOpenMlsProvider) -> Fut + Send,
    {
        self.store()
            .transaction_async(|provider| async move {
                let is_updated =
                    provider
                        .conn_ref()
                        .update_cursor(entity_id, entity_kind, cursor as i64)?;
                if !is_updated {
                    return Err(MessageProcessingError::AlreadyProcessed(cursor));
                }
                process_envelope(provider).await
            })
            .await
    }

    /// Download all unread welcome messages and convert to groups.
    /// Returns any new groups created in the operation
    pub async fn sync_welcomes(&self) -> Result<Vec<MlsGroup>, ClientError> {
        let envelopes = self.query_welcome_messages(&self.store().conn()?).await?;
        let id = self.installation_public_key();

        let groups: Vec<MlsGroup> = stream::iter(envelopes.into_iter())
            .filter_map(|envelope: WelcomeMessage| async {
                let welcome_v1 = match extract_welcome_message(envelope) {
                    Ok(inner) => inner,
                    Err(err) => {
                        log::error!("failed to extract welcome message: {}", err);
                        return None;
                    }
                };
                retry_async!(
                    Retry::default(),
                    (async {
                        let welcome_v1 = welcome_v1.clone();
                        self.process_for_id(
                            &id,
                            EntityKind::Welcome,
                            welcome_v1.id,
                            |provider| async move {
                                let result = MlsGroup::create_from_encrypted_welcome(
                                    self,
                                    &provider,
                                    welcome_v1.hpke_public_key.as_slice(),
                                    welcome_v1.data,
                                    welcome_v1.id as i64,
                                )
                                .await;

                                match result {
                                    Ok(mls_group) => Ok(Some(mls_group)),
                                    Err(err) => {
                                        log::error!("failed to create group from welcome: {}", err);
                                        Err(MessageProcessingError::WelcomeProcessing(
                                            err.to_string(),
                                        ))
                                    }
                                }
                            },
                        )
                        .await
                    })
                )
                .ok()
                .flatten()
            })
            .collect()
            .await;

        Ok(groups)
    }

    /// Sync all groups for the current user and return the number of groups that were synced.
    /// Only active groups will be synced.
    pub async fn sync_all_groups(&self, groups: Vec<MlsGroup>) -> Result<usize, GroupError> {
        // Acquire a single connection to be reused
        let provider: XmtpOpenMlsProvider = self.mls_provider()?;

        let active_group_count = Arc::new(AtomicUsize::new(0));

        let sync_futures = groups
            .into_iter()
            .map(|group| {
                // create new provider ref that gets moved, leaving original
                // provider alone.
                let provider_ref = &provider;
                let active_group_count = Arc::clone(&active_group_count);
                async move {
                    let mls_group = group.load_mls_group(provider_ref)?;
                    log::info!("[{}] syncing group", self.inbox_id());
                    log::info!(
                        "current epoch for [{}] in sync_all_groups() is Epoch: [{}]",
                        self.inbox_id(),
                        mls_group.epoch()
                    );
                    if mls_group.is_active() {
                        group
                            .maybe_update_installations(provider_ref, None, self)
                            .await?;

                        group.sync_with_conn(provider_ref, self).await?;
                        active_group_count.fetch_add(1, Ordering::SeqCst);
                    }

                    Ok::<(), GroupError>(())
                }
            })
            .collect::<FuturesUnordered<_>>();

        sync_futures
            .collect::<Vec<Result<_, _>>>()
            .await
            .into_iter()
            .collect::<Result<Vec<_>, _>>()?;

        Ok(active_group_count.load(Ordering::SeqCst))
    }

    /**
     * Validates a credential against the given installation public key
     *
     * This will go to the network and get the latest association state for the inbox.
     * It ensures that the installation_pub_key is in that association state
     */
    pub async fn validate_credential_against_network(
        &self,
        conn: &DbConnection,
        credential: &[u8],
        installation_pub_key: Vec<u8>,
    ) -> Result<InboxId, ClientError> {
        let inbox_id = parse_credential(credential)?;
        let association_state = self.get_latest_association_state(conn, &inbox_id).await?;

        match association_state.get(&installation_pub_key.clone().into()) {
            Some(_) => Ok(inbox_id),
            None => Err(IdentityError::InstallationIdNotFound(inbox_id).into()),
        }
    }

    /// Check whether an account_address has a key package registered on the network
    ///
    /// Arguments:
    /// - account_addresses: a list of account addresses to check
    ///
    /// Returns:
    /// A Vec of booleans indicating whether each account address has a key package registered on the network
    pub async fn can_message(
        &self,
        account_addresses: Vec<String>,
    ) -> Result<HashMap<String, bool>, ClientError> {
        let account_addresses = sanitize_evm_addresses(account_addresses)?;
        let inbox_id_map = self
            .api_client
            .get_inbox_ids(account_addresses.clone())
            .await?;

        let results = account_addresses
            .iter()
            .map(|address| {
                let result = inbox_id_map.get(address).map(|_| true).unwrap_or(false);
                (address.clone(), result)
            })
            .collect::<HashMap<String, bool>>();

        Ok(results)
    }
}

pub(crate) fn extract_welcome_message(
    welcome: WelcomeMessage,
) -> Result<WelcomeMessageV1, ClientError> {
    match welcome.version {
        Some(WelcomeMessageVersion::V1(welcome)) => Ok(welcome),
        _ => Err(ClientError::Generic(
            "unexpected message type in welcome".to_string(),
        )),
    }
}

pub fn deserialize_welcome(welcome_bytes: &Vec<u8>) -> Result<Welcome, ClientError> {
    // let welcome_proto = WelcomeMessageProto::decode(&mut welcome_bytes.as_slice())?;
    let welcome = MlsMessageIn::tls_deserialize(&mut welcome_bytes.as_slice())?;
    match welcome.extract() {
        MlsMessageBodyIn::Welcome(welcome) => Ok(welcome),
        _ => Err(ClientError::Generic(
            "unexpected message type in welcome".to_string(),
        )),
    }
}

#[cfg(test)]
mod tests {
    use diesel::RunQueryDsl;
    use xmtp_cryptography::utils::generate_local_wallet;
    use xmtp_id::InboxOwner;

    use crate::{
        builder::ClientBuilder,
        groups::GroupMetadataOptions,
        hpke::{decrypt_welcome, encrypt_welcome},
<<<<<<< HEAD
        storage::{
            consent_record::{ConsentState, ConsentType},
            schema::identity_updates,
        },
=======
        storage::consent_record::{ConsentState, ConsentType, StoredConsentRecord},
>>>>>>> 34d32499
    };

    #[tokio::test]
    async fn test_group_member_recovery() {
        let amal = ClientBuilder::new_test_client(&generate_local_wallet()).await;
        let bola_wallet = generate_local_wallet();
        // Add two separate installations for Bola
        let bola_a = ClientBuilder::new_test_client(&bola_wallet).await;
        let bola_b = ClientBuilder::new_test_client(&bola_wallet).await;
        let group = amal
            .create_group(None, GroupMetadataOptions::default())
            .unwrap();

        // Add both of Bola's installations to the group
        group
            .add_members_by_inbox_id(&amal, vec![bola_a.inbox_id(), bola_b.inbox_id()])
            .await
            .unwrap();

        let conn = amal.store().conn().unwrap();
        conn.raw_query(|conn| diesel::delete(identity_updates::table).execute(conn))
            .unwrap();

        let members = group.members(&amal).await.unwrap();
        // // The three installations should count as two members
        assert_eq!(members.len(), 2);
    }

    #[tokio::test]
    async fn test_mls_error() {
        let client = ClientBuilder::new_test_client(&generate_local_wallet()).await;
        let result = client
            .api_client
            .upload_key_package(vec![1, 2, 3], false)
            .await;

        assert!(result.is_err());
        let error_string = result.err().unwrap().to_string();
        assert!(error_string.contains("invalid identity"));
    }

    #[tokio::test]
    async fn test_register_installation() {
        let wallet = generate_local_wallet();
        let client = ClientBuilder::new_test_client(&wallet).await;
        let client_2 = ClientBuilder::new_test_client(&generate_local_wallet()).await;
        // Make sure the installation is actually on the network
        let association_state = client_2
            .get_latest_association_state(&client_2.store().conn().unwrap(), client.inbox_id())
            .await
            .unwrap();

        assert_eq!(association_state.installation_ids().len(), 1);
    }

    #[tokio::test(flavor = "multi_thread", worker_threads = 1)]
    async fn test_rotate_key_package() {
        let wallet = generate_local_wallet();
        let client = ClientBuilder::new_test_client(&wallet).await;

        // Get original KeyPackage.
        let kp1 = client
            .get_key_packages_for_installation_ids(vec![client.installation_public_key()])
            .await
            .unwrap();
        assert_eq!(kp1.len(), 1);
        let init1 = kp1[0].inner.hpke_init_key();

        // Rotate and fetch again.
        client.rotate_key_package().await.unwrap();

        let kp2 = client
            .get_key_packages_for_installation_ids(vec![client.installation_public_key()])
            .await
            .unwrap();
        assert_eq!(kp2.len(), 1);
        let init2 = kp2[0].inner.hpke_init_key();

        assert_ne!(init1, init2);
    }

    #[tokio::test]
    async fn test_find_groups() {
        let client = ClientBuilder::new_test_client(&generate_local_wallet()).await;
        let group_1 = client
            .create_group(None, GroupMetadataOptions::default())
            .unwrap();
        let group_2 = client
            .create_group(None, GroupMetadataOptions::default())
            .unwrap();

        let groups = client.find_groups(None, None, None, None).unwrap();
        assert_eq!(groups.len(), 2);
        assert_eq!(groups[0].group_id, group_1.group_id);
        assert_eq!(groups[1].group_id, group_2.group_id);
    }

    #[tokio::test]
    async fn test_find_inbox_id() {
        let wallet = generate_local_wallet();
        let client = ClientBuilder::new_test_client(&wallet).await;
        assert_eq!(
            client
                .find_inbox_id_from_address(wallet.get_address())
                .await
                .unwrap(),
            Some(client.inbox_id())
        );
    }

    #[tokio::test(flavor = "multi_thread", worker_threads = 2)]
    async fn test_sync_welcomes() {
        let alice = ClientBuilder::new_test_client(&generate_local_wallet()).await;
        let bob = ClientBuilder::new_test_client(&generate_local_wallet()).await;

        let alice_bob_group = alice
            .create_group(None, GroupMetadataOptions::default())
            .unwrap();
        alice_bob_group
            .add_members_by_inbox_id(&alice, vec![bob.inbox_id()])
            .await
            .unwrap();

        let bob_received_groups = bob.sync_welcomes().await.unwrap();
        assert_eq!(bob_received_groups.len(), 1);
        assert_eq!(
            bob_received_groups.first().unwrap().group_id,
            alice_bob_group.group_id
        );

        let duplicate_received_groups = bob.sync_welcomes().await.unwrap();
        assert_eq!(duplicate_received_groups.len(), 0);
    }

    #[tokio::test(flavor = "multi_thread", worker_threads = 2)]
    async fn test_sync_all_groups() {
        let alix = ClientBuilder::new_test_client(&generate_local_wallet()).await;
        let bo = ClientBuilder::new_test_client(&generate_local_wallet()).await;

        let alix_bo_group1 = alix
            .create_group(None, GroupMetadataOptions::default())
            .unwrap();
        let alix_bo_group2 = alix
            .create_group(None, GroupMetadataOptions::default())
            .unwrap();
        alix_bo_group1
            .add_members_by_inbox_id(&alix, vec![bo.inbox_id()])
            .await
            .unwrap();
        alix_bo_group2
            .add_members_by_inbox_id(&alix, vec![bo.inbox_id()])
            .await
            .unwrap();

        let bob_received_groups = bo.sync_welcomes().await.unwrap();
        assert_eq!(bob_received_groups.len(), 2);

        let bo_groups = bo.find_groups(None, None, None, None).unwrap();
        let bo_group1 = bo.group(alix_bo_group1.clone().group_id).unwrap();
        let bo_messages1 = bo_group1
            .find_messages(None, None, None, None, None)
            .unwrap();
        assert_eq!(bo_messages1.len(), 0);
        let bo_group2 = bo.group(alix_bo_group2.clone().group_id).unwrap();
        let bo_messages2 = bo_group2
            .find_messages(None, None, None, None, None)
            .unwrap();
        assert_eq!(bo_messages2.len(), 0);
        alix_bo_group1
            .send_message(vec![1, 2, 3].as_slice(), &alix)
            .await
            .unwrap();
        alix_bo_group2
            .send_message(vec![1, 2, 3].as_slice(), &alix)
            .await
            .unwrap();

        bo.sync_all_groups(bo_groups).await.unwrap();

        let bo_messages1 = bo_group1
            .find_messages(None, None, None, None, None)
            .unwrap();
        assert_eq!(bo_messages1.len(), 1);
        let bo_group2 = bo.group(alix_bo_group2.clone().group_id).unwrap();
        let bo_messages2 = bo_group2
            .find_messages(None, None, None, None, None)
            .unwrap();
        assert_eq!(bo_messages2.len(), 1);
    }

    #[tokio::test]
    async fn test_can_message() {
        // let amal = ClientBuilder::new_test_client(&generate_local_wallet()).await;
        // let bola = ClientBuilder::new_test_client(&generate_local_wallet()).await;
        // let charlie_address = generate_local_wallet().get_address();

        // let can_message_result = amal
        //     .can_message(vec![
        //         amal.account_address(),
        //         bola.account_address(),
        //         charlie_address.clone(),
        //     ])
        //     .await
        //     .unwrap();
        // assert_eq!(
        //     can_message_result.get(&amal.account_address().to_string()),
        //     Some(&true),
        //     "Amal's messaging capability should be true"
        // );
        // assert_eq!(
        //     can_message_result.get(&bola.account_address().to_string()),
        //     Some(&true),
        //     "Bola's messaging capability should be true"
        // );
        // assert_eq!(
        //     can_message_result.get(&charlie_address),
        //     Some(&false),
        //     "Charlie's messaging capability should be false"
        // );
    }

    #[tokio::test(flavor = "multi_thread", worker_threads = 1)]
    async fn test_welcome_encryption() {
        let client = ClientBuilder::new_test_client(&generate_local_wallet()).await;
        let provider = client.mls_provider().unwrap();

        let kp = client.identity().new_key_package(&provider).unwrap();
        let hpke_public_key = kp.hpke_init_key().as_slice();
        let to_encrypt = vec![1, 2, 3];

        // Encryption doesn't require any details about the sender, so we can test using one client
        let encrypted = encrypt_welcome(to_encrypt.as_slice(), hpke_public_key).unwrap();

        let decrypted = decrypt_welcome(&provider, hpke_public_key, encrypted.as_slice()).unwrap();

        assert_eq!(decrypted, to_encrypt);
    }

    #[tokio::test(flavor = "multi_thread", worker_threads = 1)]
    async fn test_add_remove_then_add_again() {
        let amal = ClientBuilder::new_test_client(&generate_local_wallet()).await;
        let bola = ClientBuilder::new_test_client(&generate_local_wallet()).await;

        // Create a group and invite bola
        let amal_group = amal
            .create_group(None, GroupMetadataOptions::default())
            .unwrap();
        amal_group
            .add_members_by_inbox_id(&amal, vec![bola.inbox_id()])
            .await
            .unwrap();
        assert_eq!(amal_group.members(&amal).await.unwrap().len(), 2);

        // Now remove bola
        amal_group
            .remove_members_by_inbox_id(&amal, vec![bola.inbox_id()])
            .await
            .unwrap();
        assert_eq!(amal_group.members(&amal).await.unwrap().len(), 1);
        log::info!("Syncing bolas welcomes");
        // See if Bola can see that they were added to the group
        bola.sync_welcomes().await.unwrap();
        let bola_groups = bola.find_groups(None, None, None, None).unwrap();
        assert_eq!(bola_groups.len(), 1);
        let bola_group = bola_groups.first().unwrap();
        log::info!("Syncing bolas messages");
        bola_group.sync(&bola).await.unwrap();
        // TODO: figure out why Bola's status is not updating to be inactive
        // assert!(!bola_group.is_active().unwrap());

        // Bola should have one readable message (them being added to the group)
        let mut bola_messages = bola_group
            .find_messages(None, None, None, None, None)
            .unwrap();

        assert_eq!(bola_messages.len(), 1);

        // Add Bola back to the group
        amal_group
            .add_members_by_inbox_id(&amal, vec![bola.inbox_id()])
            .await
            .unwrap();
        bola.sync_welcomes().await.unwrap();

        // Send a message from Amal, now that Bola is back in the group
        amal_group
            .send_message(vec![1, 2, 3].as_slice(), &amal)
            .await
            .unwrap();

        // Sync Bola's state to get the latest
        bola_group.sync(&bola).await.unwrap();
        // Find Bola's updated list of messages
        bola_messages = bola_group
            .find_messages(None, None, None, None, None)
            .unwrap();
        // Bola should have been able to decrypt the last message
        assert_eq!(bola_messages.len(), 2);
        assert_eq!(
            bola_messages.get(1).unwrap().decrypted_message_bytes,
            vec![1, 2, 3]
        )
    }

    #[tokio::test]
    async fn test_get_and_set_consent() {
        let bo_wallet = generate_local_wallet();
        let alix = ClientBuilder::new_test_client(&generate_local_wallet()).await;
        let bo = ClientBuilder::new_test_client(&bo_wallet).await;
        let record = StoredConsentRecord::new(
            ConsentType::Address,
            ConsentState::Denied,
            bo_wallet.get_address(),
        );
        alix.set_consent_states(vec![record]).await.unwrap();
        let inbox_consent = alix
            .get_consent_state(ConsentType::InboxId, bo.inbox_id())
            .await
            .unwrap();
        let address_consent = alix
            .get_consent_state(ConsentType::Address, bo_wallet.get_address())
            .await
            .unwrap();

        assert_eq!(inbox_consent, ConsentState::Denied);
        assert_eq!(address_consent, ConsentState::Denied);
    }
}<|MERGE_RESOLUTION|>--- conflicted
+++ resolved
@@ -848,14 +848,10 @@
         builder::ClientBuilder,
         groups::GroupMetadataOptions,
         hpke::{decrypt_welcome, encrypt_welcome},
-<<<<<<< HEAD
         storage::{
-            consent_record::{ConsentState, ConsentType},
+            consent_record::{ConsentState, ConsentType, StoredConsentRecord},
             schema::identity_updates,
         },
-=======
-        storage::consent_record::{ConsentState, ConsentType, StoredConsentRecord},
->>>>>>> 34d32499
     };
 
     #[tokio::test]
